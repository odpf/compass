--- conflicted
+++ resolved
@@ -2,13 +2,6 @@
 
 import (
 	"fmt"
-
-<<<<<<< HEAD
-	"github.com/pkg/errors"
-=======
-	"github.com/odpf/columbus/lib/set"
-	"github.com/odpf/columbus/record"
->>>>>>> 342ef0b6
 )
 
 type QueryCfg struct {
@@ -22,21 +15,6 @@
 
 type InMemoryGraph struct {
 	Supergraph AdjacencyMap
-<<<<<<< HEAD
-=======
-	typeIdx    map[string]set.StringSet
-}
-
-func (graph *InMemoryGraph) init() {
-	for id, entry := range graph.Supergraph {
-		values, exists := graph.typeIdx[entry.Type]
-		if !exists {
-			values = make(set.StringSet)
-			graph.typeIdx[entry.Type] = values
-		}
-		values.Add(id)
-	}
->>>>>>> 342ef0b6
 }
 
 func (graph InMemoryGraph) Query(cfg QueryCfg) (AdjacencyMap, error) {
@@ -67,42 +45,6 @@
 	return result, nil
 }
 
-<<<<<<< HEAD
-=======
-func (graph InMemoryGraph) collapse(subgraph AdjacencyMap, typeWhitelist set.StringSet) {
-	for _, entry := range subgraph {
-		entry.Upstreams = graph.collapseInDir(entry, dataflowDirUpstream, typeWhitelist)
-		entry.Downstreams = graph.collapseInDir(entry, dataflowDirDownstream, typeWhitelist)
-		subgraph[entry.ID()] = entry
-	}
-}
-
-func (graph InMemoryGraph) collapseInDir(root AdjacencyEntry, dir dataflowDir, types set.StringSet) set.StringSet {
-	var (
-		queue     = []AdjacencyEntry{root}
-		collapsed = set.NewStringSet()
-	)
-	for len(queue) > 0 {
-		n := len(queue)
-		entry := queue[n-1]
-		queue = queue[:n-1]
-		adjacents := entry.getAdjacents(dir)
-		for adjacent := range adjacents {
-			adjEntry, exists := graph.Supergraph[adjacent]
-			if !exists {
-				continue
-			}
-			if types[adjEntry.Type] {
-				collapsed.Add(adjEntry.ID())
-				continue
-			}
-			queue = append(queue, adjEntry)
-		}
-	}
-	return collapsed
-}
-
->>>>>>> 342ef0b6
 func (graph InMemoryGraph) addAdjacentsInDir(subgraph AdjacencyMap, superGraph AdjacencyMap, root AdjacencyEntry, dir dataflowDir) {
 	queue := []AdjacencyEntry{root}
 	for len(queue) > 0 {
@@ -118,10 +60,8 @@
 			queue = append(queue, adjacentEl)
 		}
 	}
-<<<<<<< HEAD
+
 	return
-=======
->>>>>>> 342ef0b6
 }
 
 func NewInMemoryGraph(data AdjacencyMap) InMemoryGraph {
