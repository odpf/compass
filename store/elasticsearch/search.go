package elasticsearch

import (
	"bytes"
	"context"
	"encoding/json"
	"fmt"
	"io"
	"strings"

	"github.com/elastic/go-elasticsearch/v7"
	"github.com/odpf/columbus/discovery"
	"github.com/olivere/elastic/v7"
	"github.com/pkg/errors"
)

<<<<<<< HEAD
const (
	defaultMaxResults = 200
	defaultMinScore   = 0.01
	suggesterName     = "name-phrase-suggest"
=======
var (
	defaultMaxResults                  = 200
	defaultMinScore                    = 0.01
	defaultFunctionScoreQueryScoreMode = "sum"
>>>>>>> 695a1790
)

type SearcherConfig struct {
	Client *elasticsearch.Client
}

// Searcher is an implementation of record.RecordSearcher
type Searcher struct {
	cli              *elasticsearch.Client
	typeWhiteList    []string
	typeWhiteListSet map[string]bool
}

// NewSearcher creates a new instance of Searcher
// You can optionally specify a list of type names to whitelist for search
// If the white list is nil (or has zero length), then the search will be run
// on all types. This can be further restricted by FilterConfig.TypeWhiteList
// in Search()
func NewSearcher(config SearcherConfig) (*Searcher, error) {
	return &Searcher{
		cli: config.Client,
	}, nil
}

// Search the record store
// Note that Searcher accepts 2 different forms of type white list,
// depending on how it is passed
// (1) when passed to NewSearcher, this is called the "Global White List" or GL for short
// (2) when passed to Search() as models.SearchConfig.TypeWhiteList, it's called "Local White List" or LL
// GL dictates the superset of all type types that should searched, while LL can only be a subset.
// To demonstrate:
// GL : {A, B, C}
// LL : {C, D}
// Entities searched : {C}
// GL specified that search can only be done for {A, B, C} types, while LL requested
// the search for {C, D} types. Since {D} doesn't belong to GL's set, it won't be searched
func (sr *Searcher) Search(ctx context.Context, cfg discovery.SearchConfig) (results []discovery.SearchResult, err error) {
	if strings.TrimSpace(cfg.Text) == "" {
		err = errors.New("search text cannot be empty")
		return
	}
	indices := sr.buildIndices(cfg)

	maxResults := cfg.MaxResults
	if maxResults <= 0 {
		maxResults = defaultMaxResults
	}
	query, err := sr.buildQuery(ctx, cfg, indices)
	if err != nil {
		err = errors.Wrap(err, "error building query")
		return
	}

	res, err := sr.cli.Search(
		sr.cli.Search.WithBody(query),
		sr.cli.Search.WithIndex(indices...),
		sr.cli.Search.WithSize(maxResults),
		sr.cli.Search.WithIgnoreUnavailable(true),
		sr.cli.Search.WithContext(ctx),
	)
	if err != nil {
		err = errors.Wrap(err, "error executing search")
		return
	}

	var response searchResponse
	err = json.NewDecoder(res.Body).Decode(&response)
	if err != nil {
		err = errors.Wrap(err, "error decoding search response")
		return
	}

	results = sr.toSearchResults(response.Hits.Hits)
	return
}

func (sr *Searcher) Suggest(ctx context.Context, config discovery.SearchConfig) (results []string, err error) {
	maxResults := config.MaxResults
	if maxResults <= 0 {
		maxResults = defaultMaxResults
	}

	indices := sr.buildIndices(config)
	query, err := sr.buildSuggestQuery(ctx, config, indices)
	res, err := sr.cli.Search(
		sr.cli.Search.WithBody(query),
		sr.cli.Search.WithIndex(indices...),
		sr.cli.Search.WithSize(maxResults),
		sr.cli.Search.WithIgnoreUnavailable(true),
		sr.cli.Search.WithContext(ctx),
	)
	if err != nil {
		err = errors.Wrap(err, "error executing search")
		return
	}
	if res.IsError() {
		err = fmt.Errorf("error when searching %s", errorReasonFromResponse(res))
		return
	}

	var response searchResponse
	err = json.NewDecoder(res.Body).Decode(&response)
	if err != nil {
		err = errors.Wrap(err, "error decoding search response")
		return
	}
	results, err = sr.toSuggestions(response)
	if err != nil {
		err = errors.Wrap(err, "error mapping response to suggestion")
	}

	return
}

func (sr *Searcher) buildIndices(cfg discovery.SearchConfig) []string {
	hasGL := len(sr.typeWhiteList) > 0
	hasLL := len(cfg.TypeWhiteList) > 0
	switch {
	case hasGL && hasLL:
		var indices []string
		for _, idx := range cfg.TypeWhiteList {
			if sr.typeWhiteListSet[idx] {
				indices = append(indices, idx)
			}
		}
		return indices
	case hasGL || hasLL:
		return anyValidStringSlice(cfg.TypeWhiteList, sr.typeWhiteList)
	default:
		return []string{}
	}
}

func anyValidStringSlice(slices ...[]string) []string {
	for _, slice := range slices {
		if len(slice) > 0 {
			return slice
		}
	}
	return nil
}

func (sr *Searcher) buildQuery(ctx context.Context, cfg discovery.SearchConfig, indices []string) (io.Reader, error) {
	var query elastic.Query

	query = sr.buildTextQuery(ctx, cfg.Text)
	query = sr.buildFilterQueries(query, cfg.Filters)
	query = sr.buildFunctionScoreQuery(query, cfg.RankBy)

	src, err := query.Source()
	if err != nil {
		return nil, err
	}

	payload := new(bytes.Buffer)
	q := &searchQuery{
		MinScore: defaultMinScore,
		Query:    src,
	}
	return payload, json.NewEncoder(payload).Encode(q)
}

func (sr *Searcher) buildSuggestQuery(ctx context.Context, cfg discovery.SearchConfig, indices []string) (io.Reader, error) {
	suggester := elastic.NewCompletionSuggester(suggesterName).
		Field("name.suggest").
		SkipDuplicates(true).
		Size(5).
		Text(cfg.Text)
	src, err := elastic.NewSearchSource().
		Suggester(suggester).
		Source()
	if err != nil {
		return nil, errors.Wrap(err, "error building search source")
	}

	payload := new(bytes.Buffer)
	err = json.NewEncoder(payload).Encode(src)
	if err != nil {
		return payload, errors.Wrap(err, "error building reader")
	}

	return payload, err
}

func (sr *Searcher) buildTextQuery(ctx context.Context, text string) elastic.Query {
	boostedFields := []string{
		"urn^10",
		"name^5",
	}

	return elastic.NewBoolQuery().
		Should(
			elastic.
				NewMultiMatchQuery(
					text,
					boostedFields...,
				),
			elastic.
				NewMultiMatchQuery(
					text,
					boostedFields...,
				).
				Fuzziness("AUTO"),
			elastic.
				NewMultiMatchQuery(
					text,
				).
				Fuzziness("AUTO"),
		)
}

func (sr *Searcher) buildFilterQueries(query elastic.Query, filters map[string][]string) elastic.Query {
	if len(filters) == 0 {
		return query
	}

	var filterQueries []elastic.Query
	for key, rawValues := range filters {
		if len(rawValues) < 1 {
			continue
		}

		var values []interface{}
		for _, rawVal := range rawValues {
			values = append(values, rawVal)
		}

		filterQueries = append(
			filterQueries,
			elastic.NewTermsQuery(key, values...),
		)
	}

	newQuery := elastic.NewBoolQuery().
		Should(query).
		Filter(filterQueries...)

	return newQuery
}

func (sr *Searcher) buildFunctionScoreQuery(query elastic.Query, rankBy string) elastic.Query {
	if rankBy == "" {
		return query
	}

	factorFunc := elastic.NewFieldValueFactorFunction().
		Field(rankBy).
		Modifier("log1p").
		Missing(1.0).
		Weight(1.0)

	fsQuery := elastic.NewFunctionScoreQuery().
		ScoreMode(defaultFunctionScoreQueryScoreMode).
		AddScoreFunc(factorFunc).
		Query(query)

	return fsQuery
}

func (sr *Searcher) toSearchResults(hits []searchHit) []discovery.SearchResult {
	results := []discovery.SearchResult{}
	for _, hit := range hits {
		if hit.Index == defaultMetaIndex {
			continue
		}
		r := hit.Source
		results = append(results, discovery.SearchResult{
			Type:        hit.Index,
			ID:          r.Urn,
			Description: r.Description,
			Title:       r.Name,
			Service:     r.Service,
			Labels:      r.Labels,
		})
	}
	return results
}

func (sr *Searcher) toSuggestions(response searchResponse) (results []string, err error) {
	suggests, exists := response.Suggest[suggesterName]
	if !exists {
		err = errors.New("suggester key does not exist")
		return
	}
	results = []string{}
	for _, s := range suggests {
		for _, option := range s.Options {
			results = append(results, option.Text)
		}
	}

	return
}<|MERGE_RESOLUTION|>--- conflicted
+++ resolved
@@ -14,17 +14,11 @@
 	"github.com/pkg/errors"
 )
 
-<<<<<<< HEAD
 const (
-	defaultMaxResults = 200
-	defaultMinScore   = 0.01
-	suggesterName     = "name-phrase-suggest"
-=======
-var (
 	defaultMaxResults                  = 200
 	defaultMinScore                    = 0.01
 	defaultFunctionScoreQueryScoreMode = "sum"
->>>>>>> 695a1790
+	suggesterName                      = "name-phrase-suggest"
 )
 
 type SearcherConfig struct {
