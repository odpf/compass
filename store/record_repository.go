--- conflicted
+++ resolved
@@ -12,11 +12,8 @@
 	"time"
 
 	"github.com/elastic/go-elasticsearch/v7"
-<<<<<<< HEAD
+	"github.com/elastic/go-elasticsearch/v7/esapi"
 	"github.com/mitchellh/mapstructure"
-=======
-	"github.com/elastic/go-elasticsearch/v7/esapi"
->>>>>>> 173f18eb
 	"github.com/odpf/columbus/models"
 	"github.com/olivere/elastic/v7"
 )
@@ -141,7 +138,6 @@
 	return json.NewEncoder(w).Encode(action)
 }
 
-<<<<<<< HEAD
 func (repo *RecordRepository) writeInsertActionV2(w io.Writer, record models.RecordV2) error {
 	if strings.TrimSpace(record.Urn) == "" {
 		return fmt.Errorf("URN record field cannot be empty")
@@ -156,8 +152,6 @@
 	return json.NewEncoder(w).Encode(action)
 }
 
-func (repo *RecordRepository) GetAll(ctx context.Context, filters models.RecordFilter) ([]models.RecordV1, error) {
-=======
 func (repo *RecordRepository) GetAllIterator(ctx context.Context) (models.RecordIterator, error) {
 	body, err := repo.getAllQuery(models.RecordFilter{})
 	if err != nil {
@@ -183,7 +177,7 @@
 	if err != nil {
 		return nil, fmt.Errorf("error decoding es response: %w", err)
 	}
-	var results = repo.toRecordList(response)
+	var results = repo.toRecordV1List(response)
 	it := recordIterator{
 		resp:     resp,
 		records:  results,
@@ -193,8 +187,7 @@
 	return &it, nil
 }
 
-func (repo *RecordRepository) GetAll(ctx context.Context, filters models.RecordFilter) ([]models.Record, error) {
->>>>>>> 173f18eb
+func (repo *RecordRepository) GetAll(ctx context.Context, filters models.RecordFilter) ([]models.RecordV1, error) {
 	// XXX(Aman): we should probably think about result ordering, if the client
 	// is going to slice the data for pagination. Does ES guarantee the result order?
 	body, err := repo.getAllQuery(filters)
@@ -367,7 +360,6 @@
 	return nil
 }
 
-<<<<<<< HEAD
 // toV1Record will transform data into RecordV1 if the given data is in RecordV2 format
 func (repo *RecordRepository) toV1Record(data map[string]interface{}) models.RecordV1 {
 	var v2Record models.RecordV2
@@ -382,11 +374,12 @@
 	}
 
 	return data
-=======
+}
+
 // recordIterator is the internal implementation of models.RecordIterator by RecordRepository
 type recordIterator struct {
 	resp     *esapi.Response
-	records  []models.Record
+	records  []models.RecordV1
 	repo     *RecordRepository
 	scrollID string
 }
@@ -395,10 +388,10 @@
 	return len(strings.TrimSpace(it.scrollID)) > 0
 }
 
-func (it *recordIterator) Next() (prev []models.Record) {
+func (it *recordIterator) Next() (prev []models.RecordV1) {
 	prev = it.records
 	var err error
-	it.records, it.scrollID, err = it.repo.scrollRecords(context.Background(), it.scrollID)
+	it.records, it.scrollID, err = it.repo.scrollRecordV1s(context.Background(), it.scrollID)
 	if err != nil {
 		panic("error scrolling results:" + err.Error())
 	}
@@ -410,7 +403,6 @@
 
 func (it *recordIterator) Close() error {
 	return it.resp.Body.Close()
->>>>>>> 173f18eb
 }
 
 // RecordRepositoryFactory can be used to construct a RecordRepository
