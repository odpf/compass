package handlers

import (
<<<<<<< HEAD
	"net/http"

	"github.com/odpf/columbus/asset"
	"github.com/odpf/columbus/discovery"
	"github.com/odpf/salt/log"
=======
	"github.com/odpf/columbus/record"
	"github.com/odpf/salt/log"
	"net/http"
>>>>>>> 342ef0b6
)

// TypeHandler exposes a REST interface to types
type TypeHandler struct {
	typeRepo discovery.TypeRepository
	logger   log.Logger
}

func NewTypeHandler(logger log.Logger, er discovery.TypeRepository) *TypeHandler {
	h := &TypeHandler{
		typeRepo: er,
		logger:   logger,
	}

	return h
}

func (h *TypeHandler) Get(w http.ResponseWriter, r *http.Request) {
	typesNameMap, err := h.typeRepo.GetAll(r.Context())
	if err != nil {
		internalServerError(w, h.logger, "error fetching types")
		return
	}

	type TypeWithCount struct {
		Name  string `json:"name"`
		Count int    `json:"count"`
	}

	results := []TypeWithCount{}
<<<<<<< HEAD
	for _, typName := range asset.AllSupportedTypes {
		count, _ := typesNameMap[typName]
=======
	for _, typName := range record.AllSupportedTypes {
		count := typesNameMap[typName]
>>>>>>> 342ef0b6
		results = append(results, TypeWithCount{
			Name:  typName.String(),
			Count: count,
		})
	}

	writeJSON(w, http.StatusOK, results)
}<|MERGE_RESOLUTION|>--- conflicted
+++ resolved
@@ -1,17 +1,11 @@
 package handlers
 
 import (
-<<<<<<< HEAD
 	"net/http"
 
 	"github.com/odpf/columbus/asset"
 	"github.com/odpf/columbus/discovery"
 	"github.com/odpf/salt/log"
-=======
-	"github.com/odpf/columbus/record"
-	"github.com/odpf/salt/log"
-	"net/http"
->>>>>>> 342ef0b6
 )
 
 // TypeHandler exposes a REST interface to types
@@ -42,13 +36,8 @@
 	}
 
 	results := []TypeWithCount{}
-<<<<<<< HEAD
 	for _, typName := range asset.AllSupportedTypes {
-		count, _ := typesNameMap[typName]
-=======
-	for _, typName := range record.AllSupportedTypes {
 		count := typesNameMap[typName]
->>>>>>> 342ef0b6
 		results = append(results, TypeWithCount{
 			Name:  typName.String(),
 			Count: count,
