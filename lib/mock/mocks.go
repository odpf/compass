--- conflicted
+++ resolved
@@ -62,16 +62,12 @@
 	return args.Get(0).([]models.RecordV1), args.Error(1)
 }
 
-<<<<<<< HEAD
-func (repo *RecordRepository) GetByID(ctx context.Context, id string) (models.RecordV1, error) {
-=======
 func (repo *RecordRepository) GetAllIterator(ctx context.Context) (models.RecordIterator, error) {
 	args := repo.Called(ctx)
 	return args.Get(0).(models.RecordIterator), args.Error(1)
 }
 
-func (repo *RecordRepository) GetByID(ctx context.Context, id string) (models.Record, error) {
->>>>>>> 173f18eb
+func (repo *RecordRepository) GetByID(ctx context.Context, id string) (models.RecordV1, error) {
 	args := repo.Called(ctx, id)
 	return args.Get(0).(models.RecordV1), args.Error(1)
 }
@@ -81,9 +77,6 @@
 	return args.Error(0)
 }
 
-<<<<<<< HEAD
-type RecordV1Searcher struct {
-=======
 type RecordIterator struct {
 	mock.Mock
 }
@@ -93,9 +86,9 @@
 	return args.Bool(0)
 }
 
-func (m *RecordIterator) Next() []models.Record {
+func (m *RecordIterator) Next() []models.RecordV1 {
 	args := m.Called()
-	return args.Get(0).([]models.Record)
+	return args.Get(0).([]models.RecordV1)
 }
 
 func (m *RecordIterator) Close() error {
@@ -103,8 +96,7 @@
 	return args.Error(0)
 }
 
-type RecordSearcher struct {
->>>>>>> 173f18eb
+type RecordV1Searcher struct {
 	mock.Mock
 }
 
