package main

<<<<<<< HEAD
import (
	"fmt"
	"os"
	"strings"

	"github.com/odpf/compass/cmd"
)

const (
	exitOK    = 0
	exitError = 1
)

func main() {
	command := cmd.New()

	if err := command.Execute(); err != nil {
		if strings.HasPrefix(err.Error(), "unknown command") {
			if !strings.HasSuffix(err.Error(), "\n") {
				fmt.Println()
			}
			fmt.Println(command.UsageString())
			os.Exit(exitOK)
		} else {
			fmt.Fprintln(os.Stderr, err)
			os.Exit(exitError)
		}
	}
=======
import "github.com/odpf/compass/cli"

func main() {
	cli.Execute()
>>>>>>> c083ffc6
}<|MERGE_RESOLUTION|>--- conflicted
+++ resolved
@@ -1,38 +1,7 @@
 package main
 
-<<<<<<< HEAD
-import (
-	"fmt"
-	"os"
-	"strings"
-
-	"github.com/odpf/compass/cmd"
-)
-
-const (
-	exitOK    = 0
-	exitError = 1
-)
-
-func main() {
-	command := cmd.New()
-
-	if err := command.Execute(); err != nil {
-		if strings.HasPrefix(err.Error(), "unknown command") {
-			if !strings.HasSuffix(err.Error(), "\n") {
-				fmt.Println()
-			}
-			fmt.Println(command.UsageString())
-			os.Exit(exitOK)
-		} else {
-			fmt.Fprintln(os.Stderr, err)
-			os.Exit(exitError)
-		}
-	}
-=======
 import "github.com/odpf/compass/cli"
 
 func main() {
 	cli.Execute()
->>>>>>> c083ffc6
 }